#[cfg(feature = "omp")]
extern crate openmp_sys;
use crate::cmdline::CommandLine;
use crate::error::Error::*;
use crate::mesh::Mesh;
use crate::patch::Patch;
use crate::sailfish::{ExecutionMode, PatchBasedBuild, PatchBasedSolve};
use crate::setup::Setup;
use crate::state::{RecurringTask, State};
use cfg_if::cfg_if;
use gridiron::adjacency_list::AdjacencyList;
use gridiron::automaton;
use gridiron::rect_map::{Rectangle, RectangleMap};
use rayon::prelude::*;
use std::path::Path;

pub mod cmdline;
pub mod error;
pub mod euler1d;
pub mod euler2d;
pub mod iso2d;
pub mod lookup_table;
pub mod mesh;
pub mod patch;
pub mod sailfish;
pub mod setup;
pub mod state;

fn time_exec<F>(device: Option<i32>, mut f: F) -> std::time::Duration
where
    F: FnMut(),
{
    let start = std::time::Instant::now();
    f();

    cfg_if! {
        if #[cfg(feature = "gpu")] {
            gpu_core::Device::with_id(device.unwrap_or(0)).unwrap().synchronize();
        } else {
            std::convert::identity(device); // black-box
        }
    }
    start.elapsed()
}

pub fn split_at_first(string: &str, character: char) -> (Option<&str>, Option<&str>) {
    let mut a = string.splitn(2, character);
    let n = a.next();
    let p = a.next();
    (n, p)
}

<<<<<<< HEAD
fn possible_setups_info() -> error::Error {
    let mut message = String::new();
    writeln!(message, "specify setup:").unwrap();
    writeln!(message, "    binary-therm").unwrap();
    writeln!(message, "    binary").unwrap();
    writeln!(message, "    explosion").unwrap();
    writeln!(message, "    shocktube").unwrap();
    writeln!(message, "    collision").unwrap();
    writeln!(message, "    sedov").unwrap();
    PrintUserInformation(message)
}

fn make_setup(setup_name: &str, parameters: &str) -> Result<Box<dyn Setup>, error::Error> {
    use setup::*;
    match setup_name {
        "binary-therm" => Ok(Box::new(BinaryWithThermodynamics::from_str(parameters)?)),
        "binary" => Ok(Box::new(Binary::from_str(parameters)?)),
        "explosion" => Ok(Box::new(Explosion::from_str(parameters)?)),
        "shocktube" => Ok(Box::new(Shocktube::from_str(parameters)?)),
        "sedov" => Ok(Box::new(Sedov::from_str(parameters)?)),
        "collision" => Ok(Box::new(Collision::from_str(parameters)?)),
        _ => Err(possible_setups_info()),
=======
fn parent_dir(path: &str) -> Option<&str> {
    Path::new(path).parent().and_then(Path::to_str)
}

fn adjacency_list(
    patches: &RectangleMap<i64, Patch>,
    num_guard: usize,
) -> AdjacencyList<Rectangle<i64>> {
    let mut edges = AdjacencyList::new();
    for (b, q) in patches.iter() {
        for (a, p) in patches.query_rect(q.index_space().extend_all(num_guard as i64)) {
            if a != b {
                edges.insert(p.rect(), q.rect())
            }
        }
>>>>>>> 454987fd
    }
    edges
}

fn new_state(
    command_line: CommandLine,
    setup_name: &str,
    parameters: &str,
) -> Result<State, error::Error> {
    let setup = setup::make_setup(setup_name, parameters)?;
    let mesh = setup.mesh(command_line.resolution.unwrap_or(1024));
    let num_patches = match command_line.execution_mode() {
        ExecutionMode::CPU => 512, // TODO: get patch count from command line
        ExecutionMode::OMP => 1,
        ExecutionMode::GPU => gpu_core::all_devices().count(),
    };

    let primitive_patches = match mesh {
        Mesh::Structured(_) => mesh
            .index_space()
            .tile(num_patches)
            .into_iter()
            .map(|s| setup.initial_primitive_patch(&s, &mesh))
            .collect(),
        Mesh::FacePositions1D(_) => vec![],
    };

    let primitive = match mesh {
        Mesh::Structured(_) => vec![],
        Mesh::FacePositions1D(_) => setup.initial_primitive_vec(&mesh),
    };

    let state = State {
        command_line,
        mesh: mesh.clone(),
        restart_file: None,
        iteration: 0,
        time: setup.initial_time(),
        primitive,
        primitive_patches,
        checkpoint: RecurringTask::new(),
        setup_name: setup_name.to_string(),
        parameters: parameters.to_string(),
    };
    Ok(state)
}

fn make_state(cline: &CommandLine) -> Result<State, error::Error> {
    let state = if let Some(ref setup_string) = cline.setup {
        let (name, parameters) = split_at_first(setup_string, ':');
        let (name, parameters) = (name.unwrap_or(""), parameters.unwrap_or(""));
        if name.ends_with(".sf") {
            State::from_checkpoint(name, parameters)?
        } else {
            new_state(cline.clone(), name, parameters)?
        }
    } else {
        return Err(setup::possible_setups_info());
    };
    if cline.upsample.unwrap_or(false) {
        Ok(state.upsample())
    } else {
        Ok(state)
    }
}

fn max_wavespeed<Solver: PatchBasedSolve>(
    solvers: &[Solver],
    pool: &Option<rayon::ThreadPool>,
) -> f64 {
    if let Some(pool) = pool {
        pool.install(|| {
            solvers
                .par_iter()
                .map(|s| s.max_wavespeed())
                .reduce(|| 0.0, f64::max)
        })
    } else {
        solvers
            .iter()
            .map(|s| s.max_wavespeed())
            .fold(0.0, f64::max)
    }
}

<<<<<<< HEAD
fn run() -> Result<(), error::Error> {
    let cmdline = cmdline::parse_command_line()?;
    let mut state = make_state(&cmdline)?;
    let mut dt = 0.0;
    let setup = make_setup(&state.setup_name, &state.parameters)?;
    let recompute_dt_each_iteration = cmdline.recompute_dt_each_iteration()?;
    let mut solver = match (state.setup_name.as_str(), &state.mesh) {
        ("binary" | "explosion", mesh::Mesh::Structured(mesh)) => iso2d::solver(
            cmdline.execution_mode(),
            cmdline.device,
            *mesh,
            &state.primitive,
        ),
        ("shocktube" | "sedov" | "collision", mesh::Mesh::FacePositions1D(faces)) => {
            euler1d::solver(
                cmdline.execution_mode(),
                cmdline.device,
                faces,
                &state.primitive,
                setup.coordinate_system(),
            )
        },
        ("binary-therm", mesh::Mesh::Structured(mesh)) => euler2d::solver(
            cmdline.execution_mode(),
            cmdline.device,
            *mesh,
            &state.primitive,
        ),
        _ => panic!(),
=======
fn launch_patch_based<Builder, Solver>(
    mut state: State,
    cline: CommandLine,
    builder: Builder,
) -> Result<(), error::Error>
where
    Builder: PatchBasedBuild<Solver = Solver>,
    Solver: PatchBasedSolve,
{
    let rk_order = cline.rk_order as usize;
    let fold = cline.fold;
    let cpi = cline.checkpoint_interval;
    let cfl = cline.cfl_number;
    let outdir = cline.outdir.as_deref().unwrap_or(".");
    let recompute_dt_each_iteration = cline.recompute_dt_each_iteration()?;
    let setup = setup::make_setup(&state.setup_name, &state.parameters)?;
    let end_time = cline
        .end_time
        .or_else(|| setup.end_time())
        .unwrap_or(f64::MAX);

    let patch_map: RectangleMap<_, _> = state
        .primitive_patches
        .iter()
        .map(|p| (p.rect(), p.clone()))
        .collect();

    let min_spacing = state.mesh.min_spacing();
    let edge_list = adjacency_list(&patch_map, 2);
    let mut solvers = vec![];
    let mut devices = gpu_core::all_devices().cycle();

    let structured_mesh = match state.mesh {
        Mesh::Structured(mesh) => mesh,
        Mesh::FacePositions1D(_) => panic!("the patch-based solver requires a StructuredMesh"),
    };

    for (_, patch) in patch_map.into_iter() {
        let solver = builder.build(
            state.time,
            patch,
            structured_mesh,
            &edge_list,
            rk_order,
            cline.execution_mode(),
            devices.next().filter(|_| cline.use_gpu),
            setup.clone(),
        );
        solvers.push(solver)
    }

    if let Some(mut resolution) = cline.resolution {
        if cline.upsample.unwrap_or(false) {
            resolution *= 2
        }
        if setup.mesh(resolution) != state.mesh {
            return Err(InvalidSetup(
                "cannot override domain parameters on restart".to_string(),
            ));
        }
    }

    if cline.checkpoint_logspace.unwrap_or(false) && setup.initial_time() <= 0.0 {
        return Err(InvalidSetup(
            "checkpoints can only be log-spaced if the initial time is > 0.0".to_string(),
        ));
    }
    setup.print_parameters();

    let pool: Option<rayon::ThreadPool> = match cline.execution_mode() {
        ExecutionMode::CPU => Some(rayon::ThreadPoolBuilder::new().build().unwrap()),
        ExecutionMode::OMP => None,
        ExecutionMode::GPU => None,
    };

    let set_timestep = |solvers: &mut [Solver]| {
        let dt = cfl * min_spacing / max_wavespeed(solvers, &pool);
        for solver in solvers {
            solver.set_timestep(dt)
        }
        dt
    };

    while state.time < end_time {
        if state.checkpoint.is_due(state.time, cpi) {
            state.primitive_patches = solvers.iter().map(|s| s.primitive()).collect();
            state.write_checkpoint(&outdir)?;
        }

        let start = std::time::Instant::now();
        let mut dt = 0.0;

        if !recompute_dt_each_iteration {
            dt = set_timestep(&mut solvers);
        }

        for _ in 0..fold {
            if recompute_dt_each_iteration {
                dt = set_timestep(&mut solvers);
            }
            for _ in 0..rk_order {
                solvers = match pool {
                    Some(ref pool) => {
                        pool.scope(|s| automaton::execute_rayon(s, solvers).collect())
                    }
                    None => automaton::execute(solvers).collect(),
                };
            }
            state.time += dt;
            state.iteration += 1;
        }
        let mzps =
            (state.mesh.num_total_zones() * fold) as f64 / 1e6 / start.elapsed().as_secs_f64();

        println!(
            "[{}] t={:.3} dt={:.3e} Mzps={:.3}",
            state.iteration, state.time, dt, mzps,
        );
    }

    state.primitive_patches = solvers.iter().map(|s| s.primitive()).collect();
    state.write_checkpoint(outdir)?;

    Ok(())
}

fn launch_single_patch(mut state: State, cline: CommandLine) -> Result<(), error::Error> {
    let setup = setup::make_setup(&state.setup_name, &state.parameters)?;
    let recompute_dt_each_iteration = cline.recompute_dt_each_iteration()?;
    let mut solver = match &state.mesh {
        Mesh::FacePositions1D(faces) => euler1d::solver(
            cline.execution_mode(),
            cline.device,
            faces,
            &state.primitive,
            setup.coordinate_system(),
        )?,
        _ => panic!("the single patch solver assumes you have a FacePositions mesh"),
>>>>>>> 454987fd
    };

    let (mesh, cfl, fold, chkpt_interval, rk_order, velocity_ceiling, outdir) = (
        state.mesh.clone(),
        cline.cfl_number,
        cline.fold,
        cline.checkpoint_interval,
        cline.rk_order,
        cline.velocity_ceiling,
        cline
            .outdir
            .or_else(|| {
                state
                    .restart_file
                    .as_deref()
                    .and_then(parent_dir)
                    .map(String::from)
            })
            .unwrap_or_else(|| String::from(".")),
    );
    let mut dt = 0.0;
    let dx_min = mesh.min_spacing();
    let end_time = cline
        .end_time
        .or_else(|| setup.end_time())
        .unwrap_or(f64::MAX);

    if cline.checkpoint_logspace.unwrap_or(false) && setup.initial_time() <= 0.0 {
        return Err(InvalidSetup(
            "checkpoints can only be log-spaced if the initial time is > 0.0".to_string(),
        ));
    }
    setup.print_parameters();

    while state.time < end_time {
        if state.checkpoint.is_due(state.time, chkpt_interval) {
            state.set_primitive(solver.primitive());
            state.write_checkpoint(&outdir)?;
        }

        if !recompute_dt_each_iteration {
            dt = cfl * dx_min / solver.max_wavespeed(state.time, setup.as_ref());
        }

        let elapsed = time_exec(cline.device, || {
            for _ in 0..fold {
                if recompute_dt_each_iteration {
                    dt = cfl * dx_min / solver.max_wavespeed(state.time, setup.as_ref());
                }
                solver.advance(setup.as_ref(), rk_order, state.time, dt, velocity_ceiling);
                state.time += dt;
                state.iteration += 1;
            }
        });

        let mzps = (mesh.num_total_zones() * fold) as f64 / 1e6 / elapsed.as_secs_f64();
        println!(
            "[{}] t={:.3} dt={:.3e} Mzps={:.3}",
            state.iteration, state.time, dt, mzps,
        );
    }
    state.set_primitive(solver.primitive());
    state.write_checkpoint(&outdir)?;
    Ok(())
}

fn run() -> Result<(), error::Error> {
    let cline = cmdline::parse_command_line()?;
    let state = make_state(&cline)?;
    let setup = setup::make_setup(&state.setup_name, &state.parameters)?;
    match setup.solver_name().as_str() {
        "iso2d" => launch_patch_based(state, cline, iso2d::solver::Builder),
        "euler1d" => launch_single_patch(state, cline),
        _ => panic!("unknown solver name"),
    }
}

fn main() {
    if let Err(e) = run() {
        print!("{}", e)
    }
}<|MERGE_RESOLUTION|>--- conflicted
+++ resolved
@@ -50,30 +50,6 @@
     (n, p)
 }
 
-<<<<<<< HEAD
-fn possible_setups_info() -> error::Error {
-    let mut message = String::new();
-    writeln!(message, "specify setup:").unwrap();
-    writeln!(message, "    binary-therm").unwrap();
-    writeln!(message, "    binary").unwrap();
-    writeln!(message, "    explosion").unwrap();
-    writeln!(message, "    shocktube").unwrap();
-    writeln!(message, "    collision").unwrap();
-    writeln!(message, "    sedov").unwrap();
-    PrintUserInformation(message)
-}
-
-fn make_setup(setup_name: &str, parameters: &str) -> Result<Box<dyn Setup>, error::Error> {
-    use setup::*;
-    match setup_name {
-        "binary-therm" => Ok(Box::new(BinaryWithThermodynamics::from_str(parameters)?)),
-        "binary" => Ok(Box::new(Binary::from_str(parameters)?)),
-        "explosion" => Ok(Box::new(Explosion::from_str(parameters)?)),
-        "shocktube" => Ok(Box::new(Shocktube::from_str(parameters)?)),
-        "sedov" => Ok(Box::new(Sedov::from_str(parameters)?)),
-        "collision" => Ok(Box::new(Collision::from_str(parameters)?)),
-        _ => Err(possible_setups_info()),
-=======
 fn parent_dir(path: &str) -> Option<&str> {
     Path::new(path).parent().and_then(Path::to_str)
 }
@@ -89,7 +65,6 @@
                 edges.insert(p.rect(), q.rect())
             }
         }
->>>>>>> 454987fd
     }
     edges
 }
@@ -175,37 +150,6 @@
     }
 }
 
-<<<<<<< HEAD
-fn run() -> Result<(), error::Error> {
-    let cmdline = cmdline::parse_command_line()?;
-    let mut state = make_state(&cmdline)?;
-    let mut dt = 0.0;
-    let setup = make_setup(&state.setup_name, &state.parameters)?;
-    let recompute_dt_each_iteration = cmdline.recompute_dt_each_iteration()?;
-    let mut solver = match (state.setup_name.as_str(), &state.mesh) {
-        ("binary" | "explosion", mesh::Mesh::Structured(mesh)) => iso2d::solver(
-            cmdline.execution_mode(),
-            cmdline.device,
-            *mesh,
-            &state.primitive,
-        ),
-        ("shocktube" | "sedov" | "collision", mesh::Mesh::FacePositions1D(faces)) => {
-            euler1d::solver(
-                cmdline.execution_mode(),
-                cmdline.device,
-                faces,
-                &state.primitive,
-                setup.coordinate_system(),
-            )
-        },
-        ("binary-therm", mesh::Mesh::Structured(mesh)) => euler2d::solver(
-            cmdline.execution_mode(),
-            cmdline.device,
-            *mesh,
-            &state.primitive,
-        ),
-        _ => panic!(),
-=======
 fn launch_patch_based<Builder, Solver>(
     mut state: State,
     cline: CommandLine,
@@ -344,16 +288,14 @@
             setup.coordinate_system(),
         )?,
         _ => panic!("the single patch solver assumes you have a FacePositions mesh"),
->>>>>>> 454987fd
-    };
-
-    let (mesh, cfl, fold, chkpt_interval, rk_order, velocity_ceiling, outdir) = (
+    };
+
+    let (mesh, cfl, fold, chkpt_interval, rk_order, outdir) = (
         state.mesh.clone(),
         cline.cfl_number,
         cline.fold,
         cline.checkpoint_interval,
         cline.rk_order,
-        cline.velocity_ceiling,
         cline
             .outdir
             .or_else(|| {
@@ -394,7 +336,7 @@
                 if recompute_dt_each_iteration {
                     dt = cfl * dx_min / solver.max_wavespeed(state.time, setup.as_ref());
                 }
-                solver.advance(setup.as_ref(), rk_order, state.time, dt, velocity_ceiling);
+                solver.advance(setup.as_ref(), rk_order, state.time, dt);
                 state.time += dt;
                 state.iteration += 1;
             }
@@ -418,6 +360,7 @@
     match setup.solver_name().as_str() {
         "iso2d" => launch_patch_based(state, cline, iso2d::solver::Builder),
         "euler1d" => launch_single_patch(state, cline),
+        "euler2d" => launch_patch_based(state, cline, euler2d::solver::Builder),
         _ => panic!("unknown solver name"),
     }
 }
